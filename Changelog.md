# Change Log

## Unreleased next version

Breaking Changes

* Routinator now keeps the last valid data from a publication point and
  falls back to using that if an update to the publication point does not
  have a valid manifest or the data does not match the manifest. This data
  is stored in a [sled] key-value database rather than directly in the file
  system. ([#456])
* RRDP data is now collected into the same key-value database. The new
  command `dump` allows copying the data from the database to the file
  system. ([#473], [#480], [#484])
* If an RRDP repository is unavailable for a certain time, Routinator will
  now fall back to rsync. The time since last successful update before
  this fallback happens is configurable via the `rrdp-fallback-time`
  option and defaults to one hour. ([#473], [#482])
<<<<<<< HEAD
* The minimal supported Rust version is now 1.44.0. [(#444)]
* Deprecated configuration items have been removed: `unknown-objects`
  cannot be spelled with a underscore anymore and string values are not
  accepted anymore for `rtr-tcp-keepalive`. ([#496])
=======
* The minimal supported Rust version is now 1.44.0. ([#444])
>>>>>>> 04b0f025

New

* The new option `--fresh` causes Routinator to delete all cached data
  before starting. This can be used when data corruption is reported. ([#470])
* Status information is now available in JSON format at `/api/v1/status`.
  ([#437])
* The metrics of RRDP repositories now also include the serial number of
  the last update. The JSON status information also includes the session
  ID and whether the last update was via a delta. ([#487])
* The RRDP client now supports the gzip transfer encoding for HTTPs.
  ([#463], contributed by [@bjpbakker])
* The `exception` config file value now also accepts a single string with
  a path name instead of an array of strings. ([#471])
* The HTTP endpoints that supply the current VRP set now support
  conditional request handling. They include Etag and
  Last-Modified headers in their response and process If-None-Match and
  If-Modified-Since headers in requests. ([#474], contributed by [@reschke],
  [#488])

Bug Fixes

* The `csvcompat` output format that was introduced in 0.7.0 is now
  actually accepted by the `--format` command line option.

Other Changes

* Upgrade [rpki-rs] to 0.11 and drop now unnecessary separate dependency
  to [rpki-rtr]. ([#443])
* Upgrade Tokio-related dependencies to new version based on Tokio 1.0.
  ([#444])

[#437]: https://github.com/NLnetLabs/routinator/pull/437
[#443]: https://github.com/NLnetLabs/routinator/pull/443
[#444]: https://github.com/NLnetLabs/routinator/pull/444
[#456]: https://github.com/NLnetLabs/routinator/pull/456
[#463]: https://github.com/NLnetLabs/routinator/pull/463
[#471]: https://github.com/NLnetLabs/routinator/pull/471
[#470]: https://github.com/NLnetLabs/routinator/pull/470
[#473]: https://github.com/NLnetLabs/routinator/pull/473
[#474]: https://github.com/NLnetLabs/routinator/pull/474
[#480]: https://github.com/NLnetLabs/routinator/pull/480
[#482]: https://github.com/NLnetLabs/routinator/pull/482
[#484]: https://github.com/NLnetLabs/routinator/pull/484
[#487]: https://github.com/NLnetLabs/routinator/pull/487
[#488]: https://github.com/NLnetLabs/routinator/pull/488
[#496]: https://github.com/NLnetLabs/routinator/pull/496
[rpki-rs]: https://github.com/NLnetLabs/rpki-rs/
[rpki-rtr]: https://github.com/NLnetLabs/rpki-rtr/
[@bjpbakker]: https://github.com/bjpbakker
[@reschke]: https://github.com/reschke


## 0.8.3 ‘Like and Subscribe’

Released 2021-02-02.

There have been no changes since 0.8.3-rc1.


## 0.8.3-rc1

Released 2021-01-28.

New

* Status information is now available in JSON format at `/api/v1/status`
  ([#449]).
* Includes version 0.1.0 of [routinator-ui], a UI for Route Origin Validation
  and Routinator status ([#449]).

[#449]: https://github.com/NLnetLabs/routinator/pull/449
[routinator-ui]: https://github.com/NLnetLabs/routinator-ui/


## 0.8.2 ‘Once More, with Feeling’

Released 2020-12-09.

There have been no changes since 0.8.1-rc1.


## 0.8.2-rc1

Released 2020-12-04.

Changes

* As the rules proposed by [draft-ietf-sidrops-6486bis] turned out to be too
  strict, validation has been relaxed again. A CA is now only rejected and
  all its objects ignored if the manifest or CRL are invalid or if any of
  the objects listed on the manifest are either missing or have a
  different hash. ([#438])

Bug Fixes

* Switch logging to the configured target for the `update` command. ([#433])

Other Changes

* Update minor dependencies in `Cargo.lock`. ([#439]) 

[#433]: https://github.com/NLnetLabs/routinator/pull/433
[#438]: https://github.com/NLnetLabs/routinator/pull/438
[#439]: https://github.com/NLnetLabs/routinator/pull/439


## 0.8.1 ‘Pure as New York Snow’ 

Released 2020-11-30.

There have been no changes since 0.8.1-rc1.


## 0.8.1-rc1

Released 2020-11-20.

Bug Fixes

* VRPs filtered via local exceptions are dropped again. In 0.8.0, they
  were only added to the metrics but not actually dropped. ([#424],
  discovered by [@cwiech])
* The prefix validation option incorrectly matched VRPs for host prefixes
  to prefixes with an identical bit pattern of any length. (Found by
  [@vamseedhar-reddyvari] and fixed in [#415] by [@morrowc] and
  [@aaronw112358])
* The config file option for the policy on dealing with objects on unknown
  types is now correctly spelled `unknown-objects` (with a dash rather
  than an underscore). The old spelling will be also be accepted in 0.8
  releases. (Found and fixed by [@johannesmoos], [#413], [#416].)
* The config file option `rtr-tcp-keepalive` now accepts an integer value
  as it should have from the beginning (and the `config` command even
  created). For the time being, both integers and strings will be
  accepted. String values will be rejected starting with 0.9.0.
  ([#427], discovered by [@johannesmoos])

New

* The log output of the HTTP `/log` endpoint now states the start date of
  the validation run it represents. ([#426])

[#413]: https://github.com/NLnetLabs/routinator/pull/413
[#415]: https://github.com/NLnetLabs/routinator/pull/415
[#416]: https://github.com/NLnetLabs/routinator/pull/416
[#424]: https://github.com/NLnetLabs/routinator/pull/424
[#426]: https://github.com/NLnetLabs/routinator/pull/426
[@johannesmoos]: https://github.com/johannesmoos
[@morrowc]: https://github.com/morrowc
[@aaronw112358]: https://github.com/aaronw112358
[@cwiech]: https://github.com/cwiech


## 0.8.0 ‘Strikes and Gutters, Ups and Downs’

Released 2020-10-19.

There have been no changes since RC2.


## 0.8.0-rc2

Released 2020-10-09.

Bug Fixes

* Apply unsafe filter (if requested) also on subsequent validation runs in
  server mode. ([#407])
* Update all metrics on all validation runs. ([#407])
* Show the status code instead of -1 in RRDP status metrics. ([#408])

Other Changes

* Improve log message when listing resources being added to the unsafe
  filter list. ([#406])

[#406]: https://github.com/NLnetLabs/routinator/pull/406
[#407]: https://github.com/NLnetLabs/routinator/pull/407
[#408]: https://github.com/NLnetLabs/routinator/pull/408


## 0.8.0-rc1

Released 2020-10-07.

Breaking Changes

* Validation now follows the rules suggested by
  [draft-ietf-sidrops-6486bis]\: Any invalid object mentioned on the
  manifest will lead to the issuing CA and all its objects being rejected.
  However, unlike suggested by the draft, Routinator currently will not fall
  back to cached older versions of the CA’s objects that may still be valid.
  In addition, unknown RPKI object types are currently accepted with a
  warning logged. This behaviour can be changed via the `unknown-types`
  policy option. ([#371], [#401])
* Similarly, CRL handling has been tightened significantly. Each CA must
  now have exactly one CRL which must be the one stated in the manifest’s
  EE certificate. Any violation will lead to the whole CA being rejected
  with the same consequences as above. ([#397])
* The default for dealing with stale objects has been changed to `reject`
  in accordance with the same draft. ([#387])
* Parsing of local exception files is now more strict in accordance with
  [RFC 8416]. Any additional member in the JSON objects will lead to an
  error. However, error reporting has been greatly improved and now the
  line and column of an error will be indicated. ([#372])
* The alias `--allow-dubios-hosts` for the correctly spelled option has
  been removed. ([#384])
* The minimal supported Rust version is now 1.42.0.

New

* All VRPs overlapping with resources from rejected CAs – dubbed ‘unsafe
  VRPs’ can filtered via the new `unsafe-vrps` option. Doing so will avoid
  situations were routes become RPKI invalid if their VRPs are split over
  multiple CAs or there are less specific ROAs. By default, unsafe VRPs
  are only warned about. ([#377], [#400])
* New metrics for the VRPs produced and filtered on the various TALs.
  ([#377])
* The logging output of the latest validation run is now available via the
  HTTP service’s `/log` endpoint. ([#396])
* TCP keep-alive is now supported and enabled by default on RTR
  connections as suggested by [RFC 8210]. It can be disabled and its idle
  time changed from the default 60 seconds via the new `rtr-tcp-keepalive`
  command line and config file option. ([#390])
* The `pid-file`, `working-dir`, `chroot`, `user`, and `group` config file
  and server command options now also work without the `--detach` command
  line option. ([#392])
* The `init` command will now change ownership of the cache directory if
  the `user` and `group` options are set via config file or command line
  options. ([#392])
* Irrelevant log messages from libraries are now also filtered when using
  syslog logging. ([#385])
* Release builds will now abort on panic, i.e., when an unexpected
  internal condition is detected. This ensures that there won’t be a
  Routinator in a coma. ([#394])
* The feature `rta` enables the new command `rta` for validating Resource
  Tagged Assertions as described in [draft-michaelson-rpki-rta]. This
  feature is not enabled by default and needs to be activated by adding
  the option `--features rta` to the Cargo build command.

Bug Fixes

* Update start and end times will not change between consecutive metrics
  reports any more. ([#389])
* Local exceptions will now be loaded before starting a validation run
  both in vrps and server mode instead of discarding the run after it
  finished when loading fails. In server mode, we now wait 10 seconds
  after loading local exceptions fails and try again instead of repeatedly
  starting validation runs and discarding them. ([594186c])
* EE certificates encountered in the repository are now validated as
  router certificates rather than regular RPKI EE certificates. ([#398])

Other Changes

* Logging has been cleaned up. The meaning of the four log levels is now
  better defined – see the man page – and all log output has been
  reassigned accordingly. ([#396])


[#357]: https://github.com/NLnetLabs/routinator/pull/357
[#371]: https://github.com/NLnetLabs/routinator/pull/371
[#372]: https://github.com/NLnetLabs/routinator/pull/372
[#377]: https://github.com/NLnetLabs/routinator/pull/377
[#384]: https://github.com/NLnetLabs/routinator/pull/384
[#385]: https://github.com/NLnetLabs/routinator/pull/385
[#387]: https://github.com/NLnetLabs/routinator/pull/387
[#389]: https://github.com/NLnetLabs/routinator/pull/389
[#390]: https://github.com/NLnetLabs/routinator/pull/390
[#392]: https://github.com/NLnetLabs/routinator/pull/392
[#394]: https://github.com/NLnetLabs/routinator/pull/394
[#396]: https://github.com/NLnetLabs/routinator/pull/396
[#397]: https://github.com/NLnetLabs/routinator/pull/397
[#398]: https://github.com/NLnetLabs/routinator/pull/398
[#400]: https://github.com/NLnetLabs/routinator/pull/400
[#401]: https://github.com/NLnetLabs/routinator/pull/401
[594186c]: https://github.com/NLnetLabs/routinator/commit/594186cc2e1521a258f960c4196131e29f6cb1f9
[RFC 8210]: https://tools.ietf.org/html/rfc8210
[RFC 8416]: https://tools.ietf.org/html/rfc8416
[draft-ietf-sidrops-6486bis]: https://datatracker.ietf.org/doc/draft-ietf-sidrops-6486bis/
[draft-michaelson-rpki-rta]: https://datatracker.ietf.org/doc/html/draft-michaelson-rpki-rta


## 0.7.1 ‘Moonlight and Love Songs’

Released 2020-06-15.

There have been no changes since RC2.


## 0.7.1-rc2

Released 2020-06-10.

Other Changes

* Update the ARIN TAL to include the HTTPS URIs of their trust anchor
  certificate. ([#347])

[#347]: https://github.com/NLnetLabs/routinator/pull/347


## 0.7.1-rc1

Released 2020-06-09.

New

* The HTTP `/status` command now contains a `version` field showing the
  Routinator version running. [(#342)]

Bug Fixes

* Prefer HTTPS URIs in TALs if RRDP is enabled. The order of URIs with the
  same scheme is maintained. ([#343])
* Fix a typo in the `--allow-dubious-hosts` option which was actually
  expected to be spelled as `--allow-dubios-hosts`. This dubious spelling
  is kept as an alias until the next breaking release. ([#339])

Dependencies

* Remove the pin on Tokio and set the minimum version to 0.2.21. ([#340])

Other Changes

* Update the AFRINIC, APNIC and RIPE NCC TALs to include HTTPS URIs for
  their trust anchor certificates. ([#331], [#344], [#345])

[#331]: https://github.com/NLnetLabs/routinator/pull/331
[#339]: https://github.com/NLnetLabs/routinator/pull/339
[#340]: https://github.com/NLnetLabs/routinator/pull/340
[#342]: https://github.com/NLnetLabs/routinator/pull/342
[#343]: https://github.com/NLnetLabs/routinator/pull/343
[#344]: https://github.com/NLnetLabs/routinator/pull/344
[#345]: https://github.com/NLnetLabs/routinator/pull/345


## 0.7.0 ‘Your Time Starts … Now’

Released 2020-05-06.

There have been no changes since RC3.


## 0.7.0-rc3

Dependencies

* Pinned Tokio to 0.2.13. There have been reports of issues with automatic
  cooperative task yielding introduced in 0.2.14, so we will stick with
  0.2.13 for this release. ([#321])

[#321]: https://github.com/NLnetLabs/routinator/pull/321


## 0.7.0-rc2

Bug Fixes

* Bind listening sockets before possibly dropping privileges while
  detaching. ([#313], discovered by [@alarig]).
* Re-enable Tokio’s threaded runtime. ([#315])

[#313]: https://github.com/NLnetLabs/routinator/pull/313
[#315]: https://github.com/NLnetLabs/routinator/pull/315
[@alarig]: https://github.com/alarig


## 0.7.0-rc1

Breaking Changes

* Routinator now filters out rsync URIs and RRDP URIs that contain dubious
  host names that should not be present in the public RPKI. In this
  version they are ‘localhost,’ any IP address, and any URI with the port
  explicitly specified. This filter can be disabled via the
  `--allow-dubious-hosts` command line and config option for test
  deployments. ([#293])
* Only CRLs mentioned on the manifest are now considered when checking any
  published objects except for the manifest itself. If the hash of the CRL
  on the manifest does not match the CRL, it is rejected. Objects
  referencing a CRL that is not on a manifest or has a hash mismatch are
  rejected. [(#299)]
* The minimal supported Rust version is now 1.39.0.

New

* The new option `--stale` allows selecting a policy for dealing with
  stale objects – i.e., manifests and CRLs that are past their
  *next-update* date. The policies are `reject`, `warn`, and `accept`. The
  previous hard-coded policy of `warn`, i.e., accept but log a warning, is
  the default. ([#288])
* New output formats `bird` and `bird2` which produce a `roa table` for
  Bird 1 and a `route table` for Bird 2, respectively. ([#290], by
  [@netravnen])
* New output format `csvcompat` which produces CSV output as similar to
  that of the RIPE NCC Validator as possible. ([#292])
* The new config file option `tal-labels` allows defining explicit names
  to be used when TALs are referenced in output. This way, the output can
  be made to be even more similar to that produced by the RIPE NCC
  Validator. ([#291])
* The _csvext_ output format is now also available via the HTTP server at
  the `/csvext` path. ([#294])
* New metrics for the status of the RTR and HTTP servers. ([#298])
* New metric of the number of stale objects encountered in the last
  validation run. ([#298])

Other Changes

* Update to Rust’s new asynchronous IO framework for the RTR and HTTP
  servers. Repository synchronization and validation remain synchronous
  atop a thread pool. ([#282])
* Changed concurrency strategy for repository update and validation.
  Previously, each trust anchor was updated and validated synchronously.
  Now processing of a CA is deferred if its repository publication point
  hasn’t been updated yet. Processing is then picked up by the next
  available worker thread. This should guarantee that all worker threads
  are busy all the time. ([#284)]
* Optimized what information to keep for each ROA, bringing maximum memory 
  consumption down to about a quarter. ([#293])
* The Docker image now wraps Routinator into [tini] for properly dealing
  with signals and child processes. ([#277])

[#277]: https://github.com/NLnetLabs/routinator/pull/277
[#282]: https://github.com/NLnetLabs/routinator/pull/282
[#284]: https://github.com/NLnetLabs/routinator/pull/284
[#288]: https://github.com/NLnetLabs/routinator/pull/288
[#290]: https://github.com/NLnetLabs/routinator/pull/290
[#291]: https://github.com/NLnetLabs/routinator/pull/291
[#292]: https://github.com/NLnetLabs/routinator/pull/292
[#293]: https://github.com/NLnetLabs/routinator/pull/293
[#294]: https://github.com/NLnetLabs/routinator/pull/294
[#298]: https://github.com/NLnetLabs/routinator/pull/298
[#299]: https://github.com/NLnetLabs/routinator/pull/299
[@netravnen]: https://github.com/netravnen
[tini]: https://github.com/krallin/tini


## 0.6.4 ‘Jeepers’

Bug Fixes

* Fixes an issue where Routinator occasionally gets completely stuck.
  [(#255)]

[(#255)]: https://github.com/NLnetLabs/routinator/pull/255


## 0.6.3 ‘That Escalated Fast’

New

* Reload TALs and restart validation via SIGUSR1 on Unix systems.
  ([#241], thanks to [Veit Heller]!)

Bug Fixes

* RRDP requests failed with a timeout if Routinator was started in
  detached server mode (`server -d`). ([#250], discovered by [Will McLendon])
* Fix spelling of `routinator_rrdp_duration` metrics definition. [(#248)]

[#241]: https://github.com/NLnetLabs/routinator/pull/241
[(#248)]: https://github.com/NLnetLabs/routinator/pull/248
[#250]: https://github.com/NLnetLabs/routinator/pull/250
[Will McLendon]: https://github.com/wmclendon
[Veit Heller]: https://github.com/hellerve


## 0.6.2 ‘Distiller’s Edition’

New

* Added a `--disable-rsync` command line and `disable-rsync` configuration
  file option to, well, disable rsync. [(#229)]

Bug Fixes

* Fall back to rsync data if RRDP data is missing in no-update mode.
  (This only caused trouble if you are fabricating a repository cache
  directory from rsync-only data.) [(#223)]
* Try creating the parent directories before moving a file published via
  RRDP delta to its final location. This avoids regular fallback to
  snapshots. [(#227)]
* Consider previously manipulated files when processing a sequence of
  multiple RRDP deltas. This avoids occasional fallback to snapshots.
  [(#228)]
* Fixed a decoding error in manifests which caused certain manifests (which
  don’t seem to be existing in the wild currently) to be rejected.
  [(via rpki-rs #78)]
* The `/rpsl` endpoint of the HTTP server accidentally produced CSV
  output. [(#238)]
* Produce a formatting of the time elements of RPSL with a stable length.
  This will result in the RPSL output via the HTTP server to be correct
  and also decreases the size of the RPSL output by about twenty percent.
  [(#243)]

Other Changes

* Suppressing debug log from some dependencies for stderr and file
  logging. [(#224)]

[(#223)]: https://github.com/NLnetLabs/routinator/pull/223
[(#224)]: https://github.com/NLnetLabs/routinator/pull/224
[(#227)]: https://github.com/NLnetLabs/routinator/pull/227
[(#228)]: https://github.com/NLnetLabs/routinator/pull/228
[(via rpki-rs #78)]: https://github.com/NLnetLabs/rpki-rs/pull/78
[(#229)]: https://github.com/NLnetLabs/routinator/pull/229
[(#238)]: https://github.com/NLnetLabs/routinator/pull/238
[(#243)]: https://github.com/NLnetLabs/routinator/pull/243


## 0.6.1 ‘Philosophy Is Tricky’

New

* RRDP access statistics are now also shown in the `/status` HTTP
  endpoint. They were already part of the Prometheus metrics. [(#218)]

Bug Fixes

* The RTR serial number was not increased when new data became available.
  [(#215)]

Other changes

* The RRDP client will not complain if it can’t read a non-existing state
  file anymore as this is a completely normal situation. [(#217)]


Dependencies

[(#215)]: https://github.com/NLnetLabs/routinator/pull/215
[(#217)]: https://github.com/NLnetLabs/routinator/pull/217
[(#218)]: https://github.com/NLnetLabs/routinator/pull/218


## 0.6.0 ‘Pink Sombrero’

Breaking Changes

* Removed the `rsync-count` command line and configuration file option.
  This option is now unused as modules are now rsynced only when they are
  actually accessed. [(#187)]
* The default value for `refresh` has been lowered to 600 seconds.
  [(#191)]
* The refresh time placed in the RTR End-of-data PDU is now calculated
  from the time until the next validation run is expected to finish.
  [(#193)]
* The listeners for RTR and HTTP in server mode are now started right away
  and report an error until the first validation has finished. [(#203)]

New

* Routinator now supports RRDP for synchronizing repository content.
  [(#187)]
* Restructured repository directory. The rsync data now lives in a
  sub-directory called `rsync`. The main repository directory will now be
  kept clean and all unexpected files removed. [(#187)]
* In server mode, the repository will be refreshed and re-validated when
  the first object expires. [(#191)]
* Protection against loops in the CA structure: Routinator checks that any
  subject key identifier only appears once in the chain from a trust
  anchor to a CA certificate. [(#192)]
* Routinator now explicitly skips .cer files that aren’t CA certificates
  before even trying to validate them. This already happened before
  because these files failed validation. [(#194)]
* New options `user` and `group` for setting the user and group names a
  detached server process should be run as. [(#213)]

Bug Fixes

* Fixed crash if the TAL directory is empty. Routinator will complain but
  run since there could be local exceptions. [(#212)]

[(#187)]: https://github.com/NLnetLabs/routinator/pull/187
[(#191)]: https://github.com/NLnetLabs/routinator/pull/191
[(#192)]: https://github.com/NLnetLabs/routinator/pull/192
[(#193)]: https://github.com/NLnetLabs/routinator/pull/193
[(#194)]: https://github.com/NLnetLabs/routinator/pull/194
[(#203)]: https://github.com/NLnetLabs/routinator/pull/203
[(#212)]: https://github.com/NLnetLabs/routinator/pull/212
[(#213)]: https://github.com/NLnetLabs/routinator/pull/213


## 0.5.0 ‘Why Not Try a Holiday in Sweden This Year?’

Breaking Changes

* Prometheus metrics are now prefixed with `routinator_`. ([#162] by
  [@momorientes])
* Added `--timeout` option to `rsync` call. This seems to be available on
  most rsync versions in use. Should that not be the case, you can use
  the `rsync-args` config file option to define your own set of rsync
  arguments, overriding this behaviour. ([#176])

New

* The local copy of the repository is now cleaned up after each validation
  run, removing directories and files that weren’t referenced during the
  run. This can be disabled with the new `--dirty` command line and
  `dirty` config file options. [(#180)]
* You can now check pairs of address prefix and AS number for their RPKI
  origin validation status either via the HTTP interface or the new `validate`
  command. The HTTP API is the same as that used by the RIPE NCC RPKI
  Validator for easy migration. [(#173)]
* Output format `summary` which will print a summary of the content of the
  RPKI repository. [(#167)]
* The ARIN TAL can now be skipped during `init` with the `--decline-arin-rpa`
  option. [(#169)]
* Various commands have received a `--complete` option that causes them to
  exit with status code 2 if any of the rsync commands fails. ([#177)]
* Additional metrics showing the status and duration of rsync commands.
  [(#178)]

Bug Fixes

* Fix Prometheus metrics output – Prometheus insists on a line break at the
  end of the last line. [(#156)]
* Fix Prometheus metrics definitions. ([#161] by [@momorientes])
* The HTTP server can now deal with unreasonably large requests. It has
  been switched to using [hyper]. [(#171)]

[(#156)]: https://github.com/NLnetLabs/routinator/pull/156
[#161]: https://github.com/NLnetLabs/routinator/pull/161
[#162]: https://github.com/NLnetLabs/routinator/pull/162
[@momorientes]: https://github.com/momorientes
[(#167)]: https://github.com/NLnetLabs/routinator/pull/167
[(#169)]: https://github.com/NLnetLabs/routinator/pull/169
[(#171)]: https://github.com/NLnetLabs/routinator/pull/171
[hyper]: https://hyper.rs/
[(#173)]: https://github.com/NLnetLabs/routinator/pull/173
[(#176)]: https://github.com/NLnetLabs/routinator/pull/176
[(#177)]: https://github.com/NLnetLabs/routinator/pull/177
[(#178)]: https://github.com/NLnetLabs/routinator/pull/178
[(#180)]: https://github.com/NLnetLabs/routinator/pull/180


## 0.4.0 ‘The Bumpy Road to Love’

Breaking Changes

* Major cleanup of the command line and configuration file for server
  mode. The command is now `server` (instead of `rtrd`). RTR and HTTP are
  now equals. There is no more default listeners being created, you have to
  specify them explicitly via command line options or config file. The option
  is now `--rtr` for RTR listeners (previously just `--listen`) and
  `--http` for HTTP listeners (previously `--listen-http`). The config
  file fields are `rtr-listen` and `http-listen`, respectively. [(#133)]
* In `server` (formerly `rtrd`) mode, the `-a` option is gone and has
  been replaced by a `-d` option. In other words, the default is now to
  stay attached to the terminal and only fork into the background if `-d`
  is given. [(#134)]
* The TAL directory will no longer be automatically populated. Instead,
  you can install the bundled TALs via the new `init` command.  After
  having received permission from ARIN, we are now also bundling the ARIN
  TAL in Routinator and require specific agreement to ARIN’s Relying Party
  Agreement via a command line option. [(#135)]
* The minimum supported Rust version is now 1.34.0. [(#112)]

New

* Four new monitoring gauges `last_update_start`, `last_update_done`, 
  `last_update_duration`, and `serial` that will allow alerting if
  Routinator stops updating. ([#122] and [#131])
* Accept RTR listening socket from systemd. This allows to listen on port
  323 without special privileges. Enable via the new `--listen-systemd`
  option. ([#127] and [#130]).
* Improved path `/status` in HTTP output that provides the same
  information as the `/metrics` endpoint in slightly different format that
  might make it easier to use in processing. [(#131)]
* Filtering for address prefixes and ASNs in VRP output via the `vrps`
  command or in HTTP output. [(#137)]

Bug Fixes

* The value of the `listen-http` config option wasn’t include in the
  output of the `config` command. Now it is. [(#109)]
* The HTTP server would eventually hang Routinator in a tight loop if
  connections were closed early by the peer. [(#120)]
* Only read files ending in `.tal` in the TAL directory as is already
  documented. [(#121)]
* Announce the correct content type in HTTP output with formats JSON and
  CSV. [(#146)]

Dependencies

* Update to rpki-rs 0.4 [(#111)]

[(#109)]: https://github.com/NLnetLabs/routinator/pull/109
[(#111)]: https://github.com/NLnetLabs/routinator/pull/111
[(#112)]: https://github.com/NLnetLabs/routinator/pull/112
[(#120)]: https://github.com/NLnetLabs/routinator/pull/120
[(#121)]: https://github.com/NLnetLabs/routinator/pull/121
[#122]: https://github.com/NLnetLabs/routinator/pull/122
[#127]: https://github.com/NLnetLabs/routinator/pull/127
[#130]: https://github.com/NLnetLabs/routinator/pull/130
[(#131)]: https://github.com/NLnetLabs/routinator/pull/131
[#131]: https://github.com/NLnetLabs/routinator/pull/131
[(#133)]: https://github.com/NLnetLabs/routinator/pull/133
[(#134)]: https://github.com/NLnetLabs/routinator/pull/134
[(#135)]: https://github.com/NLnetLabs/routinator/pull/135
[(#137)]: https://github.com/NLnetLabs/routinator/pull/137
[(#146)]: https://github.com/NLnetLabs/routinator/pull/146


## 0.3.3 ‘Big Bada Boom’

Bug Fixes

* The config file option specific to `rtrd` mode weren’t picked up.
  ([#102], reported by Jay Borkenhagen)
* Ignore ‘broken pipe’ errors when outputting VRPs to make Routinator play
  nice with piping output into scripts etc. [(#105)]
* Fixes a crash when validating certain invalid resource sets on
  certificates. [(rpki-rs #30)]

Dependencies

* There’s now a crude way to check if you have the minimum Rust version
  required and stop building. [(#104)]

[#102]: https://github.com/NLnetLabs/routinator/pull/102
[(#104)]: https://github.com/NLnetLabs/routinator/pull/104
[(#105)]: https://github.com/NLnetLabs/routinator/pull/105
[(rpki-rs #30)]: https://github.com/NLnetLabs/rpki-rs/pull/30


## 0.3.2 ‘Bitter and Twisted’

Bug Fixes

* Print errors when reading the trust anchor locators to standard error
  instead of logging them since logging isn’t set up yet at that point.
  [(#89)]
* Use `route6:` fields in RPSL output for IPv6 prefixes. ([#96], reported
  by [@matsm])
* Use LF as line endings in RPSL output. Seems that’s what whois uses in
  practice, too. ([#97], reported by [@matsm])

[(#89)]: https://github.com/NLnetLabs/routinator/pull/89
[#96]: https://github.com/NLnetLabs/routinator/pull/96
[#97]: https://github.com/NLnetLabs/routinator/pull/97
[@matsm]: https://github.com/matsm


## 0.3.1 ‘More Intensity’

New

* TAL files will only be read once when Routinator starts. This
  improves robustness at the cost of having to restart Routinator when the
  TALs change. [(#74)]
* New option `--rsync-timeout` setting the maximum number of seconds any
  rsync command is allowed to run. This prevents hanging rsync from
  blocking Routinator. [(#76)]
* Additional Prometheus metric `valid_roas` reporting the number of
  verified ROAs. Additionally, both metrics are now reported separately
  for each TAL. [(#78)]
* Compare RTR serial numbers according to RFC 1932. [(#81)]

Bug Fixes

* A missing `tcp-listen` option in the config file caused Routinator to
  crash in `rtrd` mode instead of using the default socket. [(#80)]
* Decoding manifest and ROAs now checks that the content type field in the
  signed object has the correct object identifier. [(rpki-rs #27)]

[(#74)]: https://github.com/NLnetLabs/routinator/pull/74
[(#76)]: https://github.com/NLnetLabs/routinator/pull/76
[(#78)]: https://github.com/NLnetLabs/routinator/pull/78
[(#80)]: https://github.com/NLnetLabs/routinator/pull/80
[(#81)]: https://github.com/NLnetLabs/routinator/pull/81
[(rpki-rs #27)]: https://github.com/NLnetLabs/rpki-rs/pull/27


## 0.3.0 ‘It’s More Fun at the Zoo’

Breaking Changes

* Several API and organizational changes in the Routinator library crate
  for the various improvements below.

New

* New output format `csvext` that mimics the output format of the Original
  RIPE NCC Validator. [(#59)]

* Support for alternative resource extensions and validation defined in
  [RFC 8360]. (The accompanying changes made it quite a bit faster, too.)
  [(#63)]

* Support for [cargo-deb]-based Debian packaging. Thanks to David
  Monosov. [(#62)]

* Log warnings for stale manifests and CRLs.

* Optional HTTP service in `rtrd` mode. This can be enabled via the
  `--listen-http` command line option and the `listen-http` config option.
  This is only the beginning of more extensive monitoring support. [(#68)]

Bug Fixes

* Converts the endianess of the serial number in the SerialNotify RTR PDU.
  Reported by Massimiliano Stucchi. [(#60)]

Dependencies

* Docker build updated to Rust 1.32 and Alpine Linux 3.9. Thanks to David
  Monosov. [(#61)]

Housekeeping

* Included [Clippy] in Travis runs for better code quality. [(#65)]


[(#59)]: https://github.com/NLnetLabs/routinator/pull/59
[(#60)]: https://github.com/NLnetLabs/routinator/pull/60
[(#61)]: https://github.com/NLnetLabs/routinator/pull/61
[(#62)]: https://github.com/NLnetLabs/routinator/pull/62
[(#63)]: https://github.com/NLnetLabs/routinator/pull/63
[(#65)]: https://github.com/NLnetLabs/routinator/pull/65
[(#68)]: https://github.com/NLnetLabs/routinator/pull/68
[Clippy]: https://github.com/rust-lang/rust-clippy
[cargo-deb]: https://github.com/mmstick/cargo-deb


## 0.2.1 ‘Rated R’

New

* The `config` command now prints the configuration in TOML format and
  can be used to create a configuration file for the current
  configuration. [(#54)]
* Routinator now builds and runs on Windows. Given that Windows is a Rust
  tier 1 platform, we wanted to see how difficult it is to get this
  going. Note that you will need the `rsync` executable that comes with
  [Cygwin](https://www.cygwin.com/). [(#55)]

Bug Fixes

* Actually use `$HOME/.routinator.conf` as the default config file as
  promised by the documentation. [(#49)]
* Fix a compile time error on 32 bit systems.

[(#49)]: https://github.com/NLnetLabs/routinator/pull/49
[(#54)]: https://github.com/NLnetLabs/routinator/pull/54
[(#55)]: https://github.com/NLnetLabs/routinator/pull/55

## 0.2.0 ‘Instant Gezellig’

Breaking Changes

* The command line arguments have been restructured to use commands to
  determine the mode of operation rather than options. In the course of
  that, some options changed, too. [(#35)]
* Add trust anchor information to the CSV, JSON, and RPSL output. [(#21)]

New

* Add a configuration file for all standard options and the options for
  the RTR server mode. [(#35)]
* Add a `Dockerfile` for building and deploying through Docker. Thanks to
  David Monosov. [(#23)]
* Output from the rsync runs is now send to the logger and will be handled
  according to log settings. Output to stderr is logged with log level
  _warn,_ stdout is logged with _info._ [(#27)]
* New options for daemon mode: `pid-file`, `working-dir`, and `chroot`.
  Options to change the user and group in daemon mode are coming soon.
  [(#42)]
* In daemon mode, forking now happens _after_ the TALs are checked so that
  you can see the error messages and that it fails.
* New VRP output format `openbgpd` which produces a `roa-set` for
  [OpenBGPD](http://www.openbgpd.org/) config.
  Thanks to Job Snijders. [(#32)]
* A new command line and config file option `rsync-command` allows to
  choose which command to run for rsync. A new config file option
  `rsync-args` allows to provide arguments to rsync. [(#41)]

Bug Fixes

* The default output format was accidentally changed to `none`. It is
  `csv` again.

Performance Improvements

* Caching of CRL serial numbers for CAs with large manifests leads to
  about half the validation time for the current repository. [(#34)]

[(#21)]: https://github.com/NLnetLabs/routinator/pull/21
[(#23)]: https://github.com/NLnetLabs/routinator/pull/23
[(#27)]: https://github.com/NLnetLabs/routinator/pull/27
[(#32)]: https://github.com/NLnetLabs/routinator/pull/32
[(#34)]: https://github.com/NLnetLabs/routinator/pull/34
[(#35)]: https://github.com/NLnetLabs/routinator/pull/35
[(#41)]: https://github.com/NLnetLabs/routinator/pull/41
[(#42)]: https://github.com/NLnetLabs/routinator/pull/42

## 0.1.2 ‘And I Cry If I Want To’

Bug Fixes

* [Panic in iterating over the withdrawals in an RTR set][17].
* When comparing serial numbers for RTR Serial Query, looked at the oldest
  known serial not the newest, always returning an empty change set.

[17]: https://github.com/NLnetLabs/routinator/issues/17

## 0.1.1 ‘Five-second Rule’

Bug Fixes

* [Wrong End Of Data PDU in RPKI-RTR version 0.][15]

[15]: https://github.com/NLnetLabs/routinator/issues/15

## 0.1.0 ‘Godspeed!’

Initial public release.<|MERGE_RESOLUTION|>--- conflicted
+++ resolved
@@ -16,14 +16,10 @@
   now fall back to rsync. The time since last successful update before
   this fallback happens is configurable via the `rrdp-fallback-time`
   option and defaults to one hour. ([#473], [#482])
-<<<<<<< HEAD
-* The minimal supported Rust version is now 1.44.0. [(#444)]
 * Deprecated configuration items have been removed: `unknown-objects`
   cannot be spelled with a underscore anymore and string values are not
   accepted anymore for `rtr-tcp-keepalive`. ([#496])
-=======
-* The minimal supported Rust version is now 1.44.0. ([#444])
->>>>>>> 04b0f025
+* The minimal supported Rust version is now 1.44.0. [(#444)]
 
 New
 
