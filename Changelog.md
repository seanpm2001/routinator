--- conflicted
+++ resolved
@@ -37,19 +37,13 @@
   ([#463], contributed by [@bjpbakker])
 * The `exception` config file value now also accepts a single string with
   a path name instead of an array of strings. ([#471])
-<<<<<<< HEAD
-* The HTTP endpoints that supply the current VRP set now include a
-  Last-Modified header in their response. ([#474], contributed by
-  [@reschke])
 * The new `rrdp-keep-responses` option allows optionally storing the XML
   content of all received RRDP responses in the file system. ([#490])
-=======
 * The HTTP endpoints that supply the current VRP set now support
   conditional request handling. They include Etag and
   Last-Modified headers in their response and process If-None-Match and
   If-Modified-Since headers in requests. ([#474], contributed by [@reschke],
   [#488])
->>>>>>> 7a380f3d
 
 Bug Fixes
 
@@ -76,14 +70,11 @@
 [#482]: https://github.com/NLnetLabs/routinator/pull/482
 [#484]: https://github.com/NLnetLabs/routinator/pull/484
 [#487]: https://github.com/NLnetLabs/routinator/pull/487
-<<<<<<< HEAD
-[#490]: https://github.com/NLnetLabs/routinator/pull/490
-=======
 [#488]: https://github.com/NLnetLabs/routinator/pull/488
 [#489]: https://github.com/NLnetLabs/routinator/pull/489
+[#490]: https://github.com/NLnetLabs/routinator/pull/490
 [#496]: https://github.com/NLnetLabs/routinator/pull/496
 [#498]: https://github.com/NLnetLabs/routinator/pull/498
->>>>>>> 7a380f3d
 [rpki-rs]: https://github.com/NLnetLabs/rpki-rs/
 [rpki-rtr]: https://github.com/NLnetLabs/rpki-rtr/
 [@bjpbakker]: https://github.com/bjpbakker
