--- conflicted
+++ resolved
@@ -791,18 +791,13 @@
             Err(reason) => return Ok(Some(reason)),
         };
 
-<<<<<<< HEAD
-        for (serial, uri_and_hash) in deltas {
-            if let Some(reason) = self.delta_update_step(
-=======
         let count = deltas.len();
         for (i, (serial, uri_and_hash)) in deltas.iter().enumerate() {
             debug!(
                 "RRDP {}: Delta update step ({}/{}).",
                 uri_and_hash.uri(), i + 1, count
             );
-            if !self.delta_update_step(
->>>>>>> 7c936295
+            if let Some(reason) = self.delta_update_step(
                 &tree, notify, *serial,
                 uri_and_hash.uri(), uri_and_hash.hash()
             )? {
@@ -883,12 +878,7 @@
         serial: u64,
         uri: &uri::Https,
         hash: rrdp::Hash,
-<<<<<<< HEAD
     ) -> Result<Option<SnapshotReason>, Failed> {
-        debug!("RRDP {}: Delta update step.", uri);
-=======
-    ) -> Result<bool, Failed> {
->>>>>>> 7c936295
         let batch = match self.collect_delta_update_step(
             tree, notify, serial, uri, hash
         ) {
