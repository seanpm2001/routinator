--- conflicted
+++ resolved
@@ -502,25 +502,11 @@
                 let has_contimeout =
                    output.stdout.windows(12)
                    .any(|window| window == b"--contimeout");
-<<<<<<< HEAD
-                args.push(
-                    format!(
-                        "--timeout={}",
-                        config.rsync_timeout.as_secs()
-                    )
-                );
                 if has_contimeout {
                     args.push("--contimeout=10".into());
                 }
                 if let Some(max_size) = config.max_object_size {
                     args.push(format!("--max-size={}", max_size));
-=======
-                if has_contimeout {
-                    vec!["--contimeout=10".into()]
-                }
-                else {
-                    vec![]
->>>>>>> f7849ab4
                 }
                 args
             }
