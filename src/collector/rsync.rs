//! Local repository copy synchronized with rsync.
//!
//! The rsync collector works as follows:
//!
//! Data is kept in the directory given via the cache_dir attribute using the
//! rsync URI without the scheme as the path. We assume that data is published
//! in rsync modules identified by the first two components of this path. This
//! corresponds to the way the rsync daemon works.
//!
//! During a valiation run, we keep track of the modules we already have
//! updated. When access to a module that has not yet been updated is
//! requested, we spawn rsync and block until it returns. If during that time
//! another thread requests access to the same module, that thread is blocked,
//! too.

use std::{fmt, fs, io, ops};
use std::borrow::{Borrow, Cow, ToOwned};
use std::collections::{HashMap, HashSet};
use std::path::{Path, PathBuf};
use std::process::{Command as StdCommand, ExitStatus, Stdio};
use std::str::FromStr;
use std::sync::{Arc, Mutex, RwLock};
use std::time::{Duration, SystemTime};
use bytes::Bytes;
use futures::TryFutureExt;
use log::{debug, error, info, warn};
use rpki::uri;
use tokio::process::Command as AsyncCommand;
use crate::config::Config;
use crate::error::Failed;
use crate::metrics::{Metrics, RsyncModuleMetrics};
use crate::utils::UriExt;


//------------ Collector -----------------------------------------------------

/// A local copy of repositories synchronized via rsync.
#[derive(Debug)]
pub struct Collector {
    /// The base directory of the collector.
    working_dir: WorkingDir,

    /// The command for running rsync.
    ///
    /// If this is `None` actual rsyncing has been disabled and data
    /// present will be used as is.
    command: Option<RsyncCommand>,

    /// Whether to filter dubious authorities in rsync URIs.
    filter_dubious: bool,
}
 

impl Collector {
    /// Initializes the rsync collector without creating a value.
    ///
    /// This function is called implicitely by [`new`][Collector::new].
    pub fn init(config: &Config) -> Result<(), Failed> {
        let _ = Self::create_working_dir(config)?;
        Ok(())
    }

    /// Creates the working dir and returns its path.
    fn create_working_dir(config: &Config) -> Result<PathBuf, Failed> {
        let working_dir = config.cache_dir.join("rsync");

        if config.fresh {
            if let Err(err) = fs::remove_dir_all(&working_dir) {
                if err.kind() != io::ErrorKind::NotFound {
                    error!(
                        "Failed to delete rsync working directory at {}: {}",
                        working_dir.display(), err
                    );
                    return Err(Failed)
                }
            }
        }

        if let Err(err) = fs::create_dir_all(&working_dir) {
            error!(
                "Failed to create rsync working directory {}: {}.",
                working_dir.display(), err
            );
            return Err(Failed);
        }
        Ok(working_dir)
    }

    /// Creates a new rsync collector.
    ///
    /// If use of rsync is disabled via the config, returns `Ok(None)`.
    pub fn new(config: &Config) -> Result<Option<Self>, Failed> {
        if config.disable_rsync {
            Ok(None)
        }
        else {
            Ok(Some(Collector {
                working_dir: WorkingDir::new(
                    Self::create_working_dir(config)?
                ),
<<<<<<< HEAD
                command: Some(Command::new(config)?),
=======
                command: if update {
                    Some(RsyncCommand::new(config)?)
                }
                else { None },
>>>>>>> efb729d4
                filter_dubious: !config.allow_dubious_hosts
            }))
        }
    }

    /// Prepares the collector for use in a validation run.
    pub fn ignite(&mut self) -> Result<(), Failed> {
        // We don’t need to do anything. But just in case we later will,
        // let’s keep the method around.
        Ok(())
    }

    /// Start a validation run on the collector.
    pub fn start(&self) -> Run {
        Run::new(self)
    }

    /// Cleans the collector only keeping the modules included in `retain`.
    //
    //  This currently is super agressive, deleting everyting that it doesn’t
    //  like.
    pub fn cleanup(&self, retain: &ModuleSet) {
        if self.command.is_none() {
            return
        }

        let dir = match fs::read_dir(&self.working_dir.base) {
            Ok(dir) => dir,
            Err(err) => {
                error!(
                    "Failed to read rsync working directory: {}",
                    err
                );
                return
            }
        };

        for entry in dir {
            let entry = match entry {
                Ok(entry) => entry,
                Err(err) => {
                    error!(
                        "Failed to iterate over rsync directory: {}",
                        err
                    );
                    return
                }
            };

            let keep = match entry.file_name().into_string() {
                Ok(name) => {
                    match retain.authorities.get(&name) {
                        Some(modules) => self.cleanup_host(&entry, modules),
                        None => false,
                    }
                }
                Err(_) => false
            };

            if !keep {
                if let Err(err) = fs::remove_dir_all(entry.path()) {
                    info!(
                        "Failed to remove unused rsync working dir '{}': {}",
                        entry.path().display(), err
                    );
                }
            }
        }
    }

    /// Removes all modules from the directory that are not in `retain`.
    ///
    /// Returns whether the host should be kept or can be deleted, too.
    fn cleanup_host(
        &self, entry: &fs::DirEntry, retain: &HashSet<String>
    ) -> bool {
        if !entry.file_type().map(|ft| ft.is_dir()).unwrap_or(false) {
            return false
        }

        let path = entry.path();
        let dir = match fs::read_dir(&path) {
            Ok(dir) => dir,
            Err(err) => {
                info!(
                    "Failed to read directory {}: {}. Skipping.",
                    path.display(), err
                );
                return false
            }
        };

        let mut keep_host = false;
        for entry in dir {
            let entry = match entry {
                Ok(entry) => entry,
                Err(err) => {
                    info!(
                        "Failed to iterate over directory {}: {}",
                        path.display(), err
                    );
                    return false
                }
            };

            let keep = match entry.file_name().into_string() {
                Ok(name) => {
                    if retain.contains(&name) {
                        keep_host = true;
                        true
                    }
                    else {
                        false
                    }
                }
                Err(_) => false
            };

            if !keep {
                if let Err(err) = fs::remove_dir_all(entry.path()) {
                    info!(
                        "Failed to remove unused rsync dir '{}': {}",
                        entry.path().display(), err
                    );
                }
            }
        }

        keep_host
    }

    /// Dumps the content of the rsync collector.
    pub fn dump(&self, dir: &Path) -> Result<(), Failed> {
        let target = dir.join("rsync");

        if let Err(err) = fs::remove_dir_all(&target) {
            if err.kind() != io::ErrorKind::NotFound {
                error!(
                    "Failed to delete directory {}: {}",
                    dir.display(), err
                );
                return Err(Failed)
            }
        }
        self.dump_dir(&self.working_dir.base, &target)
    }

    /// Recursively copies the content of `source` to `target`.
    fn dump_dir(&self, source: &Path, target: &Path) -> Result<(), Failed> {
        let read_dir = match fs::read_dir(source) {
            Ok(read_dir) => read_dir,
            Err(err) => {
                error!(
                    "Failed to open directory {}: {}", source.display(), err
                );
                return Err(Failed)
            }
        };
        for item in read_dir {
            let item = match item {
                Ok(item) => item,
                Err(err) => {
                    error!(
                        "Failed to read directory {}: {}",
                        source.display(), err
                    );
                    return Err(Failed)
                }
            };
            let file_type = match item.file_type() {
                Ok(file_type) => file_type,
                Err(err) => {
                    error!(
                        "Failed to file type for {}: {}",
                        item.path().display(), err
                    );
                    return Err(Failed)
                }
            };

            if file_type.is_dir() {
                let target = target.join(item.file_name());
                if let Err(err) = fs::create_dir_all(&target) {
                    error!(
                        "Failed to create directory {}: {}",
                        target.display(), err
                    );
                    return Err(Failed);
                }
                self.dump_dir(&item.path(), &target)?;
            }
            else if file_type.is_file() {
                let target = target.join(item.file_name());
                if let Err(err) = fs::copy( &item.path(), &target) {
                    error!(
                        "Failed to copy {} to {}: {}",
                        item.path().display(), target.display(), err
                    );
                    return Err(Failed)
                }
            }
        }
        Ok(())
    }
}


//------------ Run -----------------------------------------------------------

/// Using the rsync collector during a validation run.
#[derive(Debug)]
pub struct Run<'a> {
    /// A reference to the underlying collector.
    collector: &'a Collector,

    /// The set of modules that have been updated already.
    updated: RwLock<HashSet<OwnedModule>>,

    /// The modules that are currently being updated.
    ///
    /// The value in the map is a mutex that is used to synchronize competing
    /// attempts to update the module. Only the thread that has the mutex is
    /// allowed to actually run rsync.
    running: RwLock<HashMap<OwnedModule, Arc<Mutex<()>>>>,

    /// The metrics for updated rsync modules.
    metrics: Mutex<Vec<RsyncModuleMetrics>>,
}


impl<'a> Run<'a> {
    /// Creates a new runner from a collector.
    fn new(collector: &'a Collector) -> Self {
        Run {
            collector,
            updated: Default::default(),
            running: Default::default(),
            metrics: Default::default(),
        }
    }

    /// Returns whether the module for the given URI has been updated yet.
    ///
    /// This does not mean the module is actually up-to-date or even available
    /// as an update may have failed.
    pub fn was_updated(&self, uri: &uri::Rsync) -> bool {
        self.updated.read().unwrap().contains(Module::from_uri(uri).as_ref())
    }

    /// Tries to update the module for the given URI.
    ///
    /// If the module has not yet been updated, may block until an update
    /// finished. This update may not be successful and files in the module
    /// may be outdated or missing completely.
    pub fn load_module(&self, uri: &uri::Rsync) {
        let command = match self.collector.command.as_ref() {
            Some(command) => command,
            None => return,
        };
        let module = Module::from_uri(uri);

        // If it is already up-to-date, return.
        if self.updated.read().unwrap().contains(module.as_ref()) {
            return
        }

        // Get a clone of the (arc-ed) mutex. Make a new one if there isn’t
        // yet.
        let mutex = {
            self.running.write().unwrap()
            .entry(module.clone().into_owned()).or_default()
            .clone()
        };
        
        // Acquire the mutex. Once we have it, see if the module is up-to-date
        // which happens if someone else had it first.
        let _lock = mutex.lock().unwrap();
        if self.updated.read().unwrap().contains(module.as_ref()) {
            return
        }

        // Check if the module name is dubious. If so, skip updating.
        if self.collector.filter_dubious && uri.has_dubious_authority() {
            warn!(
                "{}: Dubious host name. Skipping update.",
                module
            )
        }
        else {
            // Run the actual update.
            let metrics = command.update(
                module.as_ref(),
                &self.collector.working_dir.module_path(module.as_ref())
            );

            // Insert into updated map and metrics.
            self.metrics.lock().unwrap().push(metrics);
        }

        // Remove from running.
        self.running.write().unwrap().remove(module.as_ref());

        // Insert into updated map no matter what.
        self.updated.write().unwrap().insert(module.into_owned());
    }

    /// Loads the file for the given URI.
    ///
    /// Does _not_ attempt to update the corresponding module first. You need
    /// to explicitely call [`load_module`][Run::load_module] for that.
    ///
    /// If the file is missing, returns `None`.
    pub fn load_file(
        &self,
        uri: &uri::Rsync,
    ) -> Option<Bytes> {
        let path = self.collector.working_dir.uri_path(uri);
        match fs::File::open(&path) {
            Ok(mut file) => {
                let mut data = Vec::new();
                if let Err(err) = io::Read::read_to_end(&mut file, &mut data) {
                    error!(
                        "Failed to read file '{}': {}",
                        path.display(),
                        err
                    );
                    None
                }
                else {
                    Some(data.into())
                }
            }
            Err(err) => {
                if err.kind() == io::ErrorKind::NotFound {
                    info!("{}: not found in local repository", uri);
                } else {
                    error!(
                        "Failed to open file '{}': {}",
                        path.display(), err
                    );
                }
                None
            }
        }
    }

    /// Finishes the validation run.
    ///
    /// Updates `metrics` with the collector run’s metrics.
    ///
    /// If you are not interested in the metrics, you can simple drop the
    /// value, instead.
    pub fn done(self, metrics: &mut Metrics) {
        metrics.rsync = self.metrics.into_inner().unwrap();
    }
}


//------------ RsyncCommand --------------------------------------------------

/// The command to run rsync.
#[derive(Debug)]
struct RsyncCommand {
    /// The actual command.
    command: String,

    /// The list of additional arguments.
    ///
    /// We will always add a few more when actually running.
    args: Vec<String>,

    /// The rsync timeout.
    timeout: Duration,
}

impl RsyncCommand {
    /// Creates a new rsync command from the config.
    pub fn new(config: &Config) -> Result<Self, Failed> {
        let command = config.rsync_command.clone();
        let output = match StdCommand::new(&command).arg("-h").output() {
            Ok(output) => output,
            Err(err) => {
                error!(
                    "Failed to run rsync: {}",
                    err
                );
                return Err(Failed)
            }
        };
        if !output.status.success() {
            error!(
                "Running rsync failed with output: \n{}",
                String::from_utf8_lossy(&output.stderr)
            );
            return Err(Failed);
        }
        let args = match config.rsync_args {
            Some(ref args) => args.clone(),
            None => {
                let has_contimeout =
                   output.stdout.windows(12)
                   .any(|window| window == b"--contimeout");
                if has_contimeout {
                    vec!["--contimeout=10".into()]
                }
                else {
                    vec![]
                }
            }
        };
        Ok(RsyncCommand {
            command,
            args,
            timeout: config.rsync_timeout,
        })
    }

    /// Updates a module by running rsync.
    pub fn update(
        &self,
        source: &Module,
        destination: &Path
    ) -> RsyncModuleMetrics {
        let start = SystemTime::now();
        let status = self.command(
            source, destination
        ).and_then(|cmd| self.run(source, cmd));
        RsyncModuleMetrics {
            module: source.to_uri(),
            status,
            duration: SystemTime::now().duration_since(start),
        }
    }

    /// Actually runs the rsync command.
    fn run(
        &self,
        source: &Module,
        mut command: AsyncCommand
    ) -> Result<ExitStatus, io::Error> {
        // Because we can’t have a timeout on a child process with just std,
        // we resort to Tokio here: We fire up a current-thread runtime and
        // use Tokio’s async process handling.

        let runtime = tokio::runtime::Builder::new_current_thread()
            .enable_io()
            .enable_time()
            .build()?;

        runtime.block_on(async {
            command.stdout(Stdio::piped());
            command.stderr(Stdio::piped());
            command.kill_on_drop(true);
            let mut child = command.spawn()?;
            let stdout = child.stdout.take();
            let stderr = child.stdout.take();
            let (status, stdout, stderr) = tokio::try_join!(
                tokio::time::timeout(
                    self.timeout, child.wait()
                ).map_err(|_| {
                    warn!("{}: timed out.", source);
                    io::Error::new(
                        io::ErrorKind::TimedOut,
                        "rsync process reached time out"
                    )
                }),
                async {
                    let mut target = Vec::new();
                    if let Some(mut stdout) = stdout {
                        tokio::io::copy(&mut stdout, &mut target).await?;
                    }
                    Ok(target)
                },
                async {
                    let mut target = Vec::new();
                    if let Some(mut stderr) = stderr {
                        tokio::io::copy(&mut stderr, &mut target).await?;
                    }
                    Ok(target)
                },
            )?;
            if !stderr.is_empty() {
                String::from_utf8_lossy(&stderr).lines().for_each(|l| {
                    warn!("{}: {}", source, l);
                })
            }
            if !stdout.is_empty() {
                String::from_utf8_lossy(&stdout).lines().for_each(|l| {
                    info!("{}: {}", source, l);
                })
            }
            if let Err(ref err) = status {
                warn!("{}: {}", source, err);
            }
            status
        })
    }

    /// Creates the rsync command.
    fn command(
        &self,
        source: &Module,
        destination: &Path
    ) -> Result<AsyncCommand, io::Error> {
        info!("rsyncing from {}.", source);
        fs::create_dir_all(destination)?;
        let destination = match Self::format_destination(destination) {
            Ok(some) => some,
            Err(_) => {
                error!(
                    "rsync: illegal destination path {}.",
                    destination.display()
                );
                return Err(io::Error::new(
                    io::ErrorKind::Other,
                    "illegal destination path"
                ));
            }
        };
        let mut cmd = AsyncCommand::new(&self.command);
        for item in &self.args {
            cmd.arg(item);
        }
        cmd.arg("-rltz")
           .arg("--delete")
           .arg(source.to_string())
           .arg(destination);
        debug!("{}: Running command {:?}", source, cmd);
        Ok(cmd)
    }

    /// Formats the destination path for inclusion in the command.
    #[cfg(not(windows))]
    #[allow(clippy::unnecessary_wraps)]
    fn format_destination(path: &Path) -> Result<String, Failed> {
        // Make sure the path ends in a slash or strange things happen.
        let mut destination = format!("{}", path.display());
        if !destination.ends_with('/') {
            destination.push('/')
        }
        Ok(destination)
    }

    /// Formats the destination path for inclusion in the command.
    #[cfg(windows)]
    fn format_destination(path: &Path) -> Result<String, Failed> {
        // On Windows we are using Cygwin rsync which requires Unix-style
        // paths. In particular, the drive parameter needs to be turned
        // from e.g. `C:` into `/cygdrive/c` and all backslashes should
        // become slashes.
        use std::path::{Component, Prefix};

        let mut destination = String::new();
        for component in path.components() {
            match component {
                Component::Prefix(prefix) => {
                    // We only accept UNC and Disk prefixes. Everything else
                    // causes an error.
                    match prefix.kind() {
                        Prefix::UNC(server, share) => {
                            let (server, share) = match (server.to_str(),
                                                         share.to_str()) {
                                (Some(srv), Some(shr)) => (srv, shr),
                                _ => return Err(Failed)
                            };
                            destination.push_str(server);
                            destination.push('/');
                            destination.push_str(share);
                        }
                        Prefix::Disk(disk) => {
                            let disk = if disk.is_ascii() {
                                (disk as char).to_ascii_lowercase()
                            }
                            else {
                                return Err(Failed)
                            };
                            destination.push_str("/cygdrive/");
                            destination.push(disk);
                        }
                        _ => return Err(Failed)
                    }
                }
                Component::CurDir | Component::RootDir => {
                    continue
                }
                Component::ParentDir => {
                    destination.push_str("..");
                }
                Component::Normal(s) => {
                    match s.to_str() {
                        Some(s) => destination.push_str(s),
                        None => return Err(Failed)
                    }
                }
            }
            destination.push('/');
        }
        Ok(destination)
    }
}


//------------ WorkingDir ----------------------------------------------------

/// The working directory of the rsync collector.
#[derive(Clone, Debug)]
struct WorkingDir {
    /// The base path.
    base: PathBuf
}

impl WorkingDir {
    /// Creates a new value.
    ///
    /// Does not actually create the directory on disk.
    pub fn new(base: PathBuf) -> Self {
        WorkingDir { base }
    }

    /// Returns the absolute path for the given module.
    pub fn module_path(&self, module: &Module) -> PathBuf {
        let mut res = self.base.clone();
        res.push(&module.0[8..]);
        res
    }

    /// Returns the absolute path for the given URI.
    fn uri_path(&self, uri: &uri::Rsync) -> PathBuf {
        let mut res = self.base.clone();
        res.push(uri.canonical_authority().as_ref());
        res.push(uri.module_name());
        res.push(uri.path());
        res
    }
}


//------------ Module --------------------------------------------------------

/// The module portion of an rsync URI.
///
/// This is an unsized object – essentially a wrapped `str`.
#[derive(Debug, Eq, Hash, PartialEq)]
pub struct Module(str);

impl Module {
    /// Creates a new module without checking the underlying string.
    unsafe fn from_str(s: &str) -> &Module {
        &*(s as *const str as *const Module)
    }

    /// Returns a module reference for a reference to an rsync URI.
    ///
    /// Because the authority portion of a URI is case insensitive, the
    /// function may have to convert upper ASCII case letters into lower case
    /// to create a canonical value. If this has to happen, an [`OwnedModule`]
    /// is returned via the cow.
    pub fn from_uri(uri: &uri::Rsync) -> Cow<Module> {
        match uri.canonical_module() {
            Cow::Borrowed(s) => {
                Cow::Borrowed(unsafe { Module::from_str(s) })
            }
            Cow::Owned(s) => Cow::Owned(OwnedModule(s))
        }
    }

    /// Converts a module reference into its rsync URI.
    pub fn to_uri(&self) -> uri::Rsync {
        uri::Rsync::from_str(&self.0).unwrap()
    }
}


//--- ToOwned

impl ToOwned for Module {
    type Owned = OwnedModule;

    fn to_owned(&self) -> Self::Owned {
        OwnedModule(self.0.to_owned())
    }
}


//--- Display

impl fmt::Display for Module {
    fn fmt(&self, f: &mut fmt::Formatter) -> Result<(), fmt::Error> {
        self.0.fmt(f)
    }
}


//------------ OwnedModule ---------------------------------------------------

/// An owned version of the module portion of an rsync URI.
#[derive(Clone, Debug, Eq, Hash, PartialEq)]
pub struct OwnedModule(String);


//--- Deref, AsRef, Borrow

impl ops::Deref for OwnedModule {
    type Target = Module;

    fn deref(&self) -> &Module {
        self.as_ref()
    }
}

impl AsRef<Module> for OwnedModule {
    fn as_ref(&self) -> &Module {
        unsafe { Module::from_str(self.0.as_str()) }
    }
}

impl Borrow<Module> for OwnedModule {
    fn borrow(&self) -> &Module {
        self.as_ref()
    }
}


//--- Display

impl fmt::Display for OwnedModule {
    fn fmt(&self, f: &mut fmt::Formatter) -> Result<(), fmt::Error> {
        self.0.fmt(f)
    }
}


//------------ ModuleSet -----------------------------------------------------

/// A set of rsync modules.
///
/// This is used in cleanup.
#[derive(Clone, Debug, Default)]
pub struct ModuleSet {
    /// The modules under each authority.
    authorities: HashMap<String, HashSet<String>>,
}

impl ModuleSet {
    /// Adds a the module from a URI to the set.
    ///
    /// Returns whether the module was new to the set.
    pub fn add_from_uri(&mut self, uri: &uri::Rsync) -> bool {
        self.with_authority(uri, |auth| {
            let module_name = uri.module_name();
            if auth.contains(module_name) {
                false
            }
            else {
                auth.insert(module_name.to_string());
                true
            }
        })
    }

    fn with_authority<F: FnOnce(&mut HashSet<String>) -> R, R>(
        &mut self, uri: &uri::Rsync, op: F,
    ) -> R {
        // If uri.canonical_authority returns a borrowed str, we avoid an
        // allocation at the price of a double lookup for a missing
        // authority. Given that the map should be relatively small, this
        // should be faster.
        let auth = uri.canonical_authority();
        if let Cow::Borrowed(auth) = auth {
            if let Some(value) = self.authorities.get_mut(auth) {
                return op(value)
            }
        }
        op(self.authorities.entry(auth.into_owned()).or_default())
    }
}
<|MERGE_RESOLUTION|>--- conflicted
+++ resolved
@@ -98,14 +98,7 @@
                 working_dir: WorkingDir::new(
                     Self::create_working_dir(config)?
                 ),
-<<<<<<< HEAD
-                command: Some(Command::new(config)?),
-=======
-                command: if update {
-                    Some(RsyncCommand::new(config)?)
-                }
-                else { None },
->>>>>>> efb729d4
+                command: Some(RsyncCommand::new(config)?),
                 filter_dubious: !config.allow_dubious_hosts
             }))
         }
